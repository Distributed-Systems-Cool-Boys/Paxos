--- conflicted
+++ resolved
@@ -201,11 +201,7 @@
             instance_number += 1
 
         elif loc[1] == 1: # phase 1B received from acceptor
-<<<<<<< HEAD
-            print("do stuff")
-=======
             print("do your dooties")
->>>>>>> 68acf592
             # Add response to list
             # responses.append(loc)
             
@@ -218,11 +214,7 @@
             # s.sendto(phase2A_msg, config['acceptors'])
         
         elif loc[1] == 5: # restart consenus daddy
-<<<<<<< HEAD
-            print("do stuff")
-=======
             print("do your dooties")
->>>>>>> 68acf592
 
 
 def learner(config, id):
